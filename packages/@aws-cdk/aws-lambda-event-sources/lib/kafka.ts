--- conflicted
+++ resolved
@@ -4,12 +4,8 @@
 import * as lambda from '@aws-cdk/aws-lambda';
 import * as secretsmanager from '@aws-cdk/aws-secretsmanager';
 import { Stack, Names } from '@aws-cdk/core';
-<<<<<<< HEAD
 import { StreamEventSource, BaseStreamEventSourceProps } from './stream';
-=======
 import { Construct } from 'constructs';
-import { StreamEventSource, StreamEventSourceProps } from './stream';
->>>>>>> a818c097
 
 /**
  * Properties for a Kafka event source
