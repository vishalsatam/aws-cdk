import * as path from 'path';
import * as core from '@aws-cdk/core';
import * as cxapi from '@aws-cdk/cx-api';
import * as constructs from 'constructs';
import * as inc from '../lib';

describe('CDK Include', () => {
  let app: core.App;
  let stack: core.Stack;

  beforeEach(() => {
<<<<<<< HEAD
    app = new core.App();
=======
    const app = new core.App({ context: { [cxapi.NEW_STYLE_STACK_SYNTHESIS_CONTEXT]: false } });
>>>>>>> c083d1ad
    stack = new core.Stack(app);
  });

  test('throws a validation exception for a template with a missing required top-level resource property', () => {
    expect(() => {
      includeTestTemplate(stack, 'bucket-policy-without-bucket.json');
    }).toThrow(/missing required property: bucket/);
  });

  test('throws a validation exception for a template with a resource property expecting an array assigned the wrong type', () => {
    includeTestTemplate(stack, 'bucket-with-cors-rules-not-an-array.json');

    expect(() => {
      app.synth();
    }).toThrow(/corsRules: "CorsRules!" should be a list/);
  });

  test('throws a validation exception for a template with a null array element of a complex type with required fields', () => {
    includeTestTemplate(stack, 'bucket-with-cors-rules-null-element.json');

    expect(() => {
      app.synth();
    }).toThrow(/allowedMethods: required but missing/);
  });

  test('throws a validation exception for a template with a missing nested resource property', () => {
    includeTestTemplate(stack, 'bucket-with-invalid-cors-rule.json');

    expect(() => {
      app.synth();
    }).toThrow(/allowedOrigins: required but missing/);
  });

  test("throws a validation exception for a template with a DependsOn that doesn't exist", () => {
    expect(() => {
      includeTestTemplate(stack, 'non-existent-depends-on.json');
    }).toThrow(/Resource 'Bucket2' depends on 'Bucket1' that doesn't exist/);
  });

  test("throws a validation exception for a template referencing a Condition in the Conditions section that doesn't exist", () => {
    expect(() => {
      includeTestTemplate(stack, 'non-existent-condition-in-conditions.json');
    }).toThrow(/Referenced Condition with name 'AlwaysFalse' was not found in the template/);
  });

  test('throws a validation exception for a template using Fn::GetAtt in the Conditions section', () => {
    expect(() => {
      includeTestTemplate(stack, 'getatt-in-conditions.json');
    }).toThrow(/Using GetAtt in Condition definitions is not allowed/);
  });

  test("throws a validation exception for a template referencing a Condition resource attribute that doesn't exist", () => {
    expect(() => {
      includeTestTemplate(stack, 'non-existent-condition.json');
    }).toThrow(/Resource 'Bucket' uses Condition 'AlwaysFalseCond' that doesn't exist/);
  });

  test("throws a validation exception for a template referencing a Condition in an If expression that doesn't exist", () => {
    expect(() => {
      includeTestTemplate(stack, 'non-existent-condition-in-if.json');
    }).toThrow(/Condition 'AlwaysFalse' used in an Fn::If expression does not exist in the template/);
  });

  test("throws an exception when encountering a CFN function it doesn't support", () => {
    expect(() => {
      includeTestTemplate(stack, 'only-codecommit-repo-using-cfn-functions.json');
    }).toThrow(/Unsupported CloudFormation function 'Fn::ValueOfAll'/);
  });

  test('throws a validation exception when encountering an unrecognized resource attribute', () => {
    expect(() => {
      includeTestTemplate(stack, 'non-existent-resource-attribute.json');
    }).toThrow(/The 'NonExistentResourceAttribute' resource attribute is not supported by cloudformation-include yet/);
  });

  test("throws a validation exception when encountering a Ref-erence to a template element that doesn't exist", () => {
    expect(() => {
      includeTestTemplate(stack, 'ref-ing-a-non-existent-element.json');
    }).toThrow(/Element used in Ref expression with logical ID: 'DoesNotExist' not found/);
  });

  test("throws a validation exception when encountering a GetAtt reference to a resource that doesn't exist", () => {
    expect(() => {
      includeTestTemplate(stack, 'getting-attribute-of-a-non-existent-resource.json');
    }).toThrow(/Resource used in GetAtt expression with logical ID: 'DoesNotExist' not found/);
  });

  test("throws a validation exception when an Output references a Condition that doesn't exist", () => {
    expect(() => {
      includeTestTemplate(stack, 'output-referencing-nonexistant-condition.json');
    }).toThrow(/Output with name 'SomeOutput' refers to a Condition with name 'NonexistantCondition' which was not found in this template/);
  });

  test("throws a validation exception when a Resource property references a Mapping that doesn't exist", () => {
    expect(() => {
      includeTestTemplate(stack, 'non-existent-mapping.json');
    }).toThrow(/Mapping used in FindInMap expression with name 'NonExistentMapping' was not found in the template/);
  });

  test("throws a validation exception when a Rule references a Parameter that isn't in the template", () => {
    expect(() => {
      includeTestTemplate(stack, 'rule-referencing-a-non-existent-parameter.json');
    }).toThrow(/Rule references parameter 'Subnets' which was not found in the template/);
  });

  test("throws a validation exception when Fn::Sub in string form uses a key that isn't in the template", () => {
    expect(() => {
      includeTestTemplate(stack, 'fn-sub-key-not-in-template-string.json');
    }).toThrow(/Element referenced in Fn::Sub expression with logical ID: 'AFakeResource' was not found in the template/);
  });

  test('throws a validation exception when Fn::Sub has an empty ${} reference', () => {
    expect(() => {
      includeTestTemplate(stack, 'fn-sub-${}-only.json');
    }).toThrow(/Element referenced in Fn::Sub expression with logical ID: '' was not found in the template/);
  });

  test("throws an exception for a template with a non-number string passed to a property with type 'number'", () => {
    includeTestTemplate(stack, 'alphabetical-string-passed-to-number.json');

    expect(() => {
      app.synth();
    }).toThrow(/"abc" should be a number/);
  });

  test('throws an exception for a template with a short-form Fn::GetAtt whose string argument does not contain a dot', () => {
    expect(() => {
      includeTestTemplate(stack, 'short-form-get-att-no-dot.yaml');
    }).toThrow(/Short-form Fn::GetAtt must contain a '.' in its string argument, got: 'Bucket1Arn'/);
  });
});

function includeTestTemplate(scope: constructs.Construct, testTemplate: string): inc.CfnInclude {
  return new inc.CfnInclude(scope, 'MyScope', {
    templateFile: _testTemplateFilePath(testTemplate),
  });
}

function _testTemplateFilePath(testTemplate: string) {
  return path.join(__dirname, 'test-templates', 'invalid', testTemplate);
}<|MERGE_RESOLUTION|>--- conflicted
+++ resolved
@@ -9,11 +9,7 @@
   let stack: core.Stack;
 
   beforeEach(() => {
-<<<<<<< HEAD
-    app = new core.App();
-=======
-    const app = new core.App({ context: { [cxapi.NEW_STYLE_STACK_SYNTHESIS_CONTEXT]: false } });
->>>>>>> c083d1ad
+    app = new core.App({ context: { [cxapi.NEW_STYLE_STACK_SYNTHESIS_CONTEXT]: false } });
     stack = new core.Stack(app);
   });
 
