{
  "name": "@aws-cdk/aws-codepipeline",
  "version": "0.0.0",
  "private": true,
  "description": "Better interface to AWS Code Pipeline",
  "main": "lib/index.js",
  "types": "lib/index.d.ts",
  "jsii": {
    "outdir": "dist",
    "targets": {
      "java": {
        "package": "software.amazon.awscdk.services.codepipeline",
        "maven": {
          "groupId": "software.amazon.awscdk",
          "artifactId": "codepipeline"
        }
      },
      "dotnet": {
        "namespace": "Amazon.CDK.AWS.CodePipeline",
        "packageId": "Amazon.CDK.AWS.CodePipeline",
        "iconUrl": "https://raw.githubusercontent.com/aws/aws-cdk/master/logo/default-256-dark.png"
      },
      "python": {
        "distName": "aws-cdk.aws-codepipeline",
        "module": "aws_cdk.aws_codepipeline",
        "classifiers": [
          "Framework :: AWS CDK",
          "Framework :: AWS CDK :: 2"
        ]
      }
    },
    "projectReferences": true,
    "metadata": {
      "jsii": {
        "rosetta": {
          "strict": true
        }
      }
    }
  },
  "repository": {
    "type": "git",
    "url": "https://github.com/aws/aws-cdk.git",
    "directory": "packages/@aws-cdk/aws-codepipeline"
  },
  "scripts": {
    "build": "cdk-build",
    "watch": "cdk-watch",
    "lint": "cdk-lint",
    "test": "cdk-test",
    "integ": "integ-runner",
    "pkglint": "pkglint -f",
    "package": "cdk-package",
    "awslint": "cdk-awslint",
    "cfn2ts": "cfn2ts",
    "build+test+package": "yarn build+test && yarn package",
    "build+test": "yarn build && yarn test",
    "compat": "cdk-compat",
    "gen": "cfn2ts",
    "rosetta:extract": "yarn --silent jsii-rosetta extract",
    "build+extract": "yarn build && yarn rosetta:extract",
    "build+test+extract": "yarn build+test && yarn rosetta:extract"
  },
  "cdk-build": {
    "cloudformation": "AWS::CodePipeline",
    "env": {
      "AWSLINT_BASE_CONSTRUCT": true
    }
  },
  "nyc": {
    "statements": 50,
    "lines": 50
  },
  "keywords": [
    "aws",
    "cdk",
    "constructs",
    "codepipeline",
    "pipeline"
  ],
  "author": {
    "name": "Amazon Web Services",
    "url": "https://aws.amazon.com",
    "organization": true
  },
  "license": "Apache-2.0",
  "devDependencies": {
    "@aws-cdk/assertions": "0.0.0",
    "@aws-cdk/cdk-build-tools": "0.0.0",
    "@aws-cdk/integ-runner": "0.0.0",
    "@aws-cdk/cfn2ts": "0.0.0",
    "@aws-cdk/cx-api": "0.0.0",
    "@aws-cdk/pkglint": "0.0.0",
    "@types/jest": "^27.5.0",
    "jest": "^27.5.1"
  },
  "dependencies": {
    "@aws-cdk/aws-codestarnotifications": "0.0.0",
    "@aws-cdk/aws-events": "0.0.0",
    "@aws-cdk/aws-iam": "0.0.0",
    "@aws-cdk/aws-kms": "0.0.0",
    "@aws-cdk/aws-s3": "0.0.0",
    "@aws-cdk/core": "0.0.0",
<<<<<<< HEAD
    "constructs": "^3.3.69"
=======
    "constructs": "^10.0.0"
>>>>>>> d0fbc433
  },
  "homepage": "https://github.com/aws/aws-cdk",
  "peerDependencies": {
    "@aws-cdk/aws-codestarnotifications": "0.0.0",
    "@aws-cdk/aws-events": "0.0.0",
    "@aws-cdk/aws-iam": "0.0.0",
    "@aws-cdk/aws-kms": "0.0.0",
    "@aws-cdk/aws-s3": "0.0.0",
    "@aws-cdk/core": "0.0.0",
<<<<<<< HEAD
    "constructs": "^3.3.69"
=======
    "constructs": "^10.0.0"
>>>>>>> d0fbc433
  },
  "engines": {
    "node": ">= 14.15.0"
  },
  "awslint": {
    "exclude": [
      "construct-ctor:@aws-cdk/aws-codepipeline.CrossRegionScaffoldStack.<initializer>.params[0]",
      "construct-ctor:@aws-cdk/aws-codepipeline.CrossRegionScaffoldStack.<initializer>.params[1]",
      "export:@aws-cdk/aws-codepipeline.IPipeline",
      "import-props-interface:@aws-cdk/aws-codepipeline.PipelineImportProps",
      "no-unused-type:@aws-cdk/aws-codepipeline.CommonActionProps",
      "no-unused-type:@aws-cdk/aws-codepipeline.CommonAwsActionProps",
      "resource-attribute:@aws-cdk/aws-codepipeline.IPipeline.pipelineVersion",
      "from-method:@aws-cdk/aws-codepipeline.Pipeline",
      "docs-public-apis:@aws-cdk/aws-codepipeline.ActionProperties.owner",
      "docs-public-apis:@aws-cdk/aws-codepipeline.ActionCategory.INVOKE",
      "docs-public-apis:@aws-cdk/aws-codepipeline.ActionCategory.DEPLOY",
      "docs-public-apis:@aws-cdk/aws-codepipeline.ActionCategory.APPROVAL",
      "docs-public-apis:@aws-cdk/aws-codepipeline.ActionCategory.TEST",
      "docs-public-apis:@aws-cdk/aws-codepipeline.Artifact.artifactName",
      "docs-public-apis:@aws-cdk/aws-codepipeline.Artifact.toString",
      "docs-public-apis:@aws-cdk/aws-codepipeline.ArtifactPath.artifact",
      "docs-public-apis:@aws-cdk/aws-codepipeline.ArtifactPath.fileName",
      "docs-public-apis:@aws-cdk/aws-codepipeline.ArtifactPath.location",
      "docs-public-apis:@aws-cdk/aws-codepipeline.ArtifactPath.artifactPath",
      "docs-public-apis:@aws-cdk/aws-codepipeline.ActionArtifactBounds.maxInputs",
      "docs-public-apis:@aws-cdk/aws-codepipeline.ActionArtifactBounds.maxOutputs",
      "docs-public-apis:@aws-cdk/aws-codepipeline.ActionArtifactBounds.minInputs",
      "docs-public-apis:@aws-cdk/aws-codepipeline.ActionArtifactBounds.minOutputs",
      "public-static-props-all-caps:@aws-cdk/aws-codepipeline.GlobalVariables.executionId",
      "docs-public-apis:@aws-cdk/aws-codepipeline.ActionBindOptions",
      "docs-public-apis:@aws-cdk/aws-codepipeline.ActionBindOptions.bucket",
      "docs-public-apis:@aws-cdk/aws-codepipeline.ActionBindOptions.role",
      "docs-public-apis:@aws-cdk/aws-codepipeline.ActionConfig",
      "docs-public-apis:@aws-cdk/aws-codepipeline.ActionConfig.configuration",
      "props-default-doc:@aws-cdk/aws-codepipeline.ActionConfig.configuration",
      "docs-public-apis:@aws-cdk/aws-codepipeline.ActionProperties",
      "docs-public-apis:@aws-cdk/aws-codepipeline.ActionProperties.actionName",
      "docs-public-apis:@aws-cdk/aws-codepipeline.ActionProperties.artifactBounds",
      "props-default-doc:@aws-cdk/aws-codepipeline.ActionProperties.account",
      "docs-public-apis:@aws-cdk/aws-codepipeline.ActionProperties.inputs",
      "props-default-doc:@aws-cdk/aws-codepipeline.ActionProperties.inputs",
      "docs-public-apis:@aws-cdk/aws-codepipeline.ActionProperties.outputs",
      "props-default-doc:@aws-cdk/aws-codepipeline.ActionProperties.outputs",
      "docs-public-apis:@aws-cdk/aws-codepipeline.ActionCategory.BUILD",
      "props-default-doc:@aws-cdk/aws-codepipeline.ActionProperties.owner",
      "props-default-doc:@aws-cdk/aws-codepipeline.ActionProperties.resource",
      "docs-public-apis:@aws-cdk/aws-codepipeline.ActionProperties.role",
      "props-default-doc:@aws-cdk/aws-codepipeline.ActionProperties.role",
      "props-default-doc:@aws-cdk/aws-codepipeline.ActionProperties.runOrder",
      "docs-public-apis:@aws-cdk/aws-codepipeline.ActionProperties.version",
      "props-default-doc:@aws-cdk/aws-codepipeline.ActionProperties.version",
      "docs-public-apis:@aws-cdk/aws-codepipeline.IStage.pipeline",
      "docs-public-apis:@aws-cdk/aws-codepipeline.IStage.addAction",
      "docs-public-apis:@aws-cdk/aws-codepipeline.IStage.onStateChange",
      "docs-public-apis:@aws-cdk/aws-codepipeline.PipelineProps",
      "docs-public-apis:@aws-cdk/aws-codepipeline.StageOptions",
      "docs-public-apis:@aws-cdk/aws-codepipeline.StageOptions.placement",
      "props-default-doc:@aws-cdk/aws-codepipeline.StageOptions.placement",
      "props-default-doc:@aws-cdk/aws-codepipeline.StagePlacement.justAfter",
      "props-default-doc:@aws-cdk/aws-codepipeline.StagePlacement.rightBefore",
      "props-default-doc:@aws-cdk/aws-codepipeline.StageProps.actions",
      "docs-public-apis:@aws-cdk/aws-codepipeline.ActionCategory",
      "docs-public-apis:@aws-cdk/aws-codepipeline.ActionCategory.SOURCE"
    ]
  },
  "stability": "stable",
  "awscdkio": {
    "announce": false
  },
  "maturity": "stable",
  "publishConfig": {
    "tag": "latest"
  }
}<|MERGE_RESOLUTION|>--- conflicted
+++ resolved
@@ -101,11 +101,7 @@
     "@aws-cdk/aws-kms": "0.0.0",
     "@aws-cdk/aws-s3": "0.0.0",
     "@aws-cdk/core": "0.0.0",
-<<<<<<< HEAD
-    "constructs": "^3.3.69"
-=======
     "constructs": "^10.0.0"
->>>>>>> d0fbc433
   },
   "homepage": "https://github.com/aws/aws-cdk",
   "peerDependencies": {
@@ -115,11 +111,7 @@
     "@aws-cdk/aws-kms": "0.0.0",
     "@aws-cdk/aws-s3": "0.0.0",
     "@aws-cdk/core": "0.0.0",
-<<<<<<< HEAD
-    "constructs": "^3.3.69"
-=======
     "constructs": "^10.0.0"
->>>>>>> d0fbc433
   },
   "engines": {
     "node": ">= 14.15.0"
