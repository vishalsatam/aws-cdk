--- conflicted
+++ resolved
@@ -77,29 +77,12 @@
   "dependencies": {
     "@aws-cdk/cloud-assembly-schema": "0.0.0",
     "@aws-cdk/core": "0.0.0",
-<<<<<<< HEAD
-    "constructs": "^3.3.69"
-=======
-    "@aws-cdk/cx-api": "0.0.0",
-    "@aws-cdk/aws-lambda": "0.0.0",
-    "@aws-cdk/triggers": "0.0.0",
-    "@aws-cdk/aws-iam": "0.0.0",
-    "@aws-cdk/custom-resources": "0.0.0",
     "constructs": "^10.0.0"
->>>>>>> a6ecc0e7
   },
   "peerDependencies": {
     "@aws-cdk/cloud-assembly-schema": "0.0.0",
     "@aws-cdk/core": "0.0.0",
-<<<<<<< HEAD
-    "constructs": "^3.3.69"
-=======
-    "@aws-cdk/triggers": "0.0.0",
-    "@aws-cdk/custom-resources": "0.0.0",
-    "constructs": "^10.0.0",
-    "@aws-cdk/aws-lambda": "0.0.0",
-    "@aws-cdk/aws-iam": "0.0.0"
->>>>>>> a6ecc0e7
+    "constructs": "^10.0.0"
   },
   "repository": {
     "url": "https://github.com/aws/aws-cdk.git",
