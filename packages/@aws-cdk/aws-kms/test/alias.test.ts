import '@aws-cdk/assert/jest';
import { ArnPrincipal, PolicyStatement } from '@aws-cdk/aws-iam';
import { App, CfnOutput, Stack } from '@aws-cdk/core';
<<<<<<< HEAD
import { Construct } from 'constructs';
=======
>>>>>>> b16ea9fe
import { Alias } from '../lib/alias';
import { IKey, Key } from '../lib/key';

// keep this import separate from other imports to reduce chance for merge conflicts with v2-main
// eslint-disable-next-line no-duplicate-imports, import/order
import { Construct } from '@aws-cdk/core';

test('default alias', () => {
  const app = new App();
  const stack = new Stack(app, 'Test');
  const key = new Key(stack, 'Key');

  new Alias(stack, 'Alias', { targetKey: key, aliasName: 'alias/foo' });

  expect(stack).toHaveResource('AWS::KMS::Alias', {
    AliasName: 'alias/foo',
    TargetKeyId: { 'Fn::GetAtt': ['Key961B73FD', 'Arn'] },
  });
});

test('add "alias/" prefix if not given.', () => {
  const app = new App();
  const stack = new Stack(app, 'Test');

  const key = new Key(stack, 'Key', {
    enableKeyRotation: true,
    enabled: false,
  });

  new Alias(stack, 'Alias', {
    aliasName: 'foo',
    targetKey: key,
  });

  expect(stack).toHaveResource('AWS::KMS::Alias', {
    AliasName: 'alias/foo',
    TargetKeyId: { 'Fn::GetAtt': ['Key961B73FD', 'Arn'] },
  });
});

test('can create alias directly while creating the key', () => {
  const app = new App();
  const stack = new Stack(app, 'Test');

  new Key(stack, 'Key', {
    enableKeyRotation: true,
    enabled: false,
    alias: 'foo',
  });

  expect(stack).toHaveResource('AWS::KMS::Alias', {
    AliasName: 'alias/foo',
    TargetKeyId: { 'Fn::GetAtt': ['Key961B73FD', 'Arn'] },
  });
});

test('fails if alias is "alias/" (and nothing more)', () => {
  const app = new App();
  const stack = new Stack(app, 'Test');

  const key = new Key(stack, 'MyKey', {
    enableKeyRotation: true,
    enabled: false,
  });

  expect(() => new Alias(stack, 'Alias', {
    aliasName: 'alias/',
    targetKey: key,
  })).toThrow(/Alias must include a value after/);
});

test('fails if alias contains illegal characters', () => {
  const app = new App();
  const stack = new Stack(app, 'Test');

  const key = new Key(stack, 'MyKey', {
    enableKeyRotation: true,
    enabled: false,
  });

  expect(() => new Alias(stack, 'Alias', {
    aliasName: 'alias/@Nope',
    targetKey: key,
  })).toThrow('a-zA-Z0-9:/_-');
});

test('fails if alias starts with "alias/aws/"', () => {
  const app = new App();
  const stack = new Stack(app, 'Test');

  const key = new Key(stack, 'MyKey', {
    enableKeyRotation: true,
    enabled: false,
  });

  expect(() => new Alias(stack, 'Alias1', {
    aliasName: 'alias/aws/',
    targetKey: key,
  })).toThrow(/Alias cannot start with alias\/aws\/: alias\/aws\//);

  expect(() => new Alias(stack, 'Alias2', {
    aliasName: 'alias/aws/Awesome',
    targetKey: key,
  })).toThrow(/Alias cannot start with alias\/aws\/: alias\/aws\/Awesome/);

  expect(() => new Alias(stack, 'Alias3', {
    aliasName: 'alias/AWS/awesome',
    targetKey: key,
  })).toThrow(/Alias cannot start with alias\/aws\/: alias\/AWS\/awesome/);
});

test('can be used wherever a key is expected', () => {
  const stack = new Stack();

  const myKey = new Key(stack, 'MyKey', {
    enableKeyRotation: true,
    enabled: false,
  });
  const myAlias = new Alias(stack, 'MyAlias', {
    targetKey: myKey,
    aliasName: 'alias/myAlias',
  });

  /* eslint-disable cdk/no-core-construct */
  class MyConstruct extends Construct {
    constructor(scope: Construct, id: string, key: IKey) {
      super(scope, id);

      new CfnOutput(stack, 'OutId', {
        value: key.keyId,
      });
      new CfnOutput(stack, 'OutArn', {
        value: key.keyArn,
      });
    }
  }
  new MyConstruct(stack, 'MyConstruct', myAlias);
  /* eslint-enable cdk/no-core-construct */

  expect(stack).toHaveOutput({
    outputName: 'OutId',
    outputValue: 'alias/myAlias',
  });
  expect(stack).toHaveOutput({
    outputName: 'OutArn',
    outputValue: {
      'Fn::Join': ['', [
        'arn:',
        { Ref: 'AWS::Partition' },
        ':kms:',
        { Ref: 'AWS::Region' },
        ':',
        { Ref: 'AWS::AccountId' },
        ':alias/myAlias',
      ]],
    },
  });
});

test('imported alias by name - can be used where a key is expected', () => {
  const stack = new Stack();

  const myAlias = Alias.fromAliasName(stack, 'MyAlias', 'alias/myAlias');

  /* eslint-disable cdk/no-core-construct */
  class MyConstruct extends Construct {
    constructor(scope: Construct, id: string, key: IKey) {
      super(scope, id);

      new CfnOutput(stack, 'OutId', {
        value: key.keyId,
      });
      new CfnOutput(stack, 'OutArn', {
        value: key.keyArn,
      });
    }
  }
  new MyConstruct(stack, 'MyConstruct', myAlias);
  /* eslint-enable cdk/no-core-construct */

  expect(stack).toHaveOutput({
    outputName: 'OutId',
    outputValue: 'alias/myAlias',
  });
  expect(stack).toHaveOutput({
    outputName: 'OutArn',
    outputValue: {
      'Fn::Join': ['', [
        'arn:',
        { Ref: 'AWS::Partition' },
        ':kms:',
        { Ref: 'AWS::Region' },
        ':',
        { Ref: 'AWS::AccountId' },
        ':alias/myAlias',
      ]],
    },
  });
});

test('imported alias by name - will throw an error when accessing the key', () => {
  const stack = new Stack();

  const myAlias = Alias.fromAliasName(stack, 'MyAlias', 'alias/myAlias');

  expect(() => myAlias.aliasTargetKey).toThrow('Cannot access aliasTargetKey on an Alias imported by Alias.fromAliasName().');
});

test('fails if alias policy is invalid', () => {
  const app = new App();
  const stack = new Stack(app, 'my-stack');
  const key = new Key(stack, 'MyKey');
  const alias = new Alias(stack, 'Alias', { targetKey: key, aliasName: 'alias/foo' });

  alias.addToResourcePolicy(new PolicyStatement({
    resources: ['*'],
    principals: [new ArnPrincipal('arn')],
  }));

  expect(() => app.synth()).toThrow(/A PolicyStatement must specify at least one \'action\' or \'notAction\'/);
});<|MERGE_RESOLUTION|>--- conflicted
+++ resolved
@@ -1,16 +1,12 @@
 import '@aws-cdk/assert/jest';
 import { ArnPrincipal, PolicyStatement } from '@aws-cdk/aws-iam';
 import { App, CfnOutput, Stack } from '@aws-cdk/core';
-<<<<<<< HEAD
-import { Construct } from 'constructs';
-=======
->>>>>>> b16ea9fe
 import { Alias } from '../lib/alias';
 import { IKey, Key } from '../lib/key';
 
 // keep this import separate from other imports to reduce chance for merge conflicts with v2-main
 // eslint-disable-next-line no-duplicate-imports, import/order
-import { Construct } from '@aws-cdk/core';
+import { Construct } from 'constructs';
 
 test('default alias', () => {
   const app = new App();
