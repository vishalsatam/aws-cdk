--- conflicted
+++ resolved
@@ -1,8 +1,5 @@
-<<<<<<< HEAD
 import { Token, TokenComparison } from '@aws-cdk/core';
-=======
 import { Construct } from 'constructs';
->>>>>>> a2e95e97
 import { CfnVirtualNode } from '../appmesh.generated';
 import { GrpcGatewayRouteMatch } from '../gateway-route-spec';
 import { HeaderMatch } from '../header-match';
